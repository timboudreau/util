--- conflicted
+++ resolved
@@ -24,11 +24,8 @@
  */
 package com.mastfrog.util;
 
-<<<<<<< HEAD
+import com.mastfrog.util.collections.ArrayUtils;
 import static com.mastfrog.util.Strings.quickJson;
-=======
-import com.mastfrog.util.collections.ArrayUtils;
->>>>>>> 369aa15c
 import com.mastfrog.util.collections.CollectionUtils;
 import static com.mastfrog.util.collections.CollectionUtils.setOf;
 import com.mastfrog.util.strings.ComparableCharSequence;
@@ -384,15 +381,6 @@
     }
 
     @Test
-<<<<<<< HEAD
-    public void testSimpleJson() {
-        CharSequence cs = quickJson("name", "Joe", "age", 29, "single", true, "arr", new int[] {3, 5, 10},
-                "thingWithQuotes", "He said \"WTF?!\"\nthen\ttabbed");
-        assertEquals("{\"name\":\"Joe\",\"age\":29,\"single\":true,\"arr\":[3,5,10],\"thingWithQuotes\":\"He said \\\"WTF?!\\\"\\nthen\\ttabbed\"}",
-                cs.toString());
-    }
-
-=======
     public void testStartsWithIgnoreCase() {
         assertTrue(Strings.startsWithIgnoreCase("Bearer abcd", "bearer"));
         assertTrue(Strings.startsWithIgnoreCase("bearer abcd", "bearer"));
@@ -400,5 +388,12 @@
         assertFalse(Strings.startsWithIgnoreCase("", "bearer"));
         assertFalse(Strings.startsWithIgnoreCase("woogle", "bearer"));
     }
->>>>>>> 369aa15c
+
+    @Test
+    public void testSimpleJson() {
+        CharSequence cs = quickJson("name", "Joe", "age", 29, "single", true, "arr", new int[] {3, 5, 10},
+                "thingWithQuotes", "He said \"WTF?!\"\nthen\ttabbed");
+        assertEquals("{\"name\":\"Joe\",\"age\":29,\"single\":true,\"arr\":[3,5,10],\"thingWithQuotes\":\"He said \\\"WTF?!\\\"\\nthen\\ttabbed\"}",
+                cs.toString());
+    }
 }