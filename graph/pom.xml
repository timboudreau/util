--- conflicted
+++ resolved
@@ -8,10 +8,7 @@
         <version>2.7.1</version>
         <relativePath/>
     </parent>
-<<<<<<< HEAD
-=======
-    <version>2.7.0.5</version>
->>>>>>> 55c2d0e9
+    <version>2.7.1.1</version>
     <artifactId>graph</artifactId>
     <url>https://github.com/timboudreau/util</url>
     <scm>
